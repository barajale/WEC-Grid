--- conflicted
+++ resolved
@@ -5,24 +5,6 @@
   Explore-GitHub-Actions:
     runs-on: ubuntu-latest
     steps:
-<<<<<<< HEAD
-    - name: Checkout repository
-      uses: actions/checkout@v2
-
-    - name: Set up Python
-      uses: actions/setup-python@v2
-      with:
-        python-version: '3.10' # or your project's Python version
-
-    - name: Install dependencies
-      run: |
-        python -m pip install --upgrade pip
-        pip install -r requirements.txt
-
-    - name: Run tests
-      run: |
-        pytest
-=======
       - run: echo "🎉 The job was automatically triggered by a ${{ github.event_name }} event."
       - run: echo "🐧 This job is now running on a ${{ runner.os }} server hosted by GitHub!"
       - run: echo "🔎 The name of your branch is ${{ github.ref }} and your repository is ${{ github.repository }}."
@@ -33,5 +15,4 @@
       - name: List files in the repository
         run: |
           ls ${{ github.workspace }}
-      - run: echo "🍏 This job's status is ${{ job.status }}."
->>>>>>> 6d9bef9e
+      - run: echo "🍏 This job's status is ${{ job.status }}."
--- conflicted
+++ resolved
@@ -33,17 +33,15 @@
     "Topic :: Scientific/Engineering :: Energy",
 ]
 
-<<<<<<< HEAD
 [project.optional-dependencies]
 psse = [
     "pssepath",
 ]
 matlab = ["matlabengine"]
 wecsim = ["matlabengine"]
-=======
+
 [project.urls]
 Homepage = "https://github.com/acep-uaf/WEC-GRID"
->>>>>>> 75eafce3
 
 [tool.setuptools]
 package-dir = {"" = "src"}
